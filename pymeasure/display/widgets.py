#
# This file is part of the PyMeasure package.
#
# Copyright (c) 2013-2020 PyMeasure Developers
#
# Permission is hereby granted, free of charge, to any person obtaining a copy
# of this software and associated documentation files (the "Software"), to deal
# in the Software without restriction, including without limitation the rights
# to use, copy, modify, merge, publish, distribute, sublicense, and/or sell
# copies of the Software, and to permit persons to whom the Software is
# furnished to do so, subject to the following conditions:
#
# The above copyright notice and this permission notice shall be included in
# all copies or substantial portions of the Software.
#
# THE SOFTWARE IS PROVIDED "AS IS", WITHOUT WARRANTY OF ANY KIND, EXPRESS OR
# IMPLIED, INCLUDING BUT NOT LIMITED TO THE WARRANTIES OF MERCHANTABILITY,
# FITNESS FOR A PARTICULAR PURPOSE AND NONINFRINGEMENT. IN NO EVENT SHALL THE
# AUTHORS OR COPYRIGHT HOLDERS BE LIABLE FOR ANY CLAIM, DAMAGES OR OTHER
# LIABILITY, WHETHER IN AN ACTION OF CONTRACT, TORT OR OTHERWISE, ARISING FROM,
# OUT OF OR IN CONNECTION WITH THE SOFTWARE OR THE USE OR OTHER DEALINGS IN
# THE SOFTWARE.
#

import logging

import os
import re
import pyqtgraph as pg
from functools import partial
import numpy
from collections import ChainMap
from itertools import product
from inspect import signature

from .browser import Browser
from .curves import ResultsCurve, Crosshairs, ResultsImage
from .inputs import BooleanInput, IntegerInput, ListInput, ScientificInput, StringInput
from .thread import StoppableQThread
from .log import LogHandler
from .Qt import QtCore, QtGui
from ..experiment import parameters, Procedure
from ..experiment.results import Results

log = logging.getLogger(__name__)
log.addHandler(logging.NullHandler())


class PlotFrame(QtGui.QFrame):
    """ Combines a PyQtGraph Plot with Crosshairs. Refreshes
    the plot based on the refresh_time, and allows the axes
    to be changed on the fly, which updates the plotted data
    """

    LABEL_STYLE = {'font-size': '10pt', 'font-family': 'Arial', 'color': '#000000'}
    updated = QtCore.QSignal()
    x_axis_changed = QtCore.QSignal(str)
    y_axis_changed = QtCore.QSignal(str)

    def __init__(self, x_axis=None, y_axis=None, refresh_time=0.2, check_status=True, parent=None):
        super().__init__(parent)
        self.refresh_time = refresh_time
        self.check_status = check_status
        self._setup_ui()
        self.change_x_axis(x_axis)
        self.change_y_axis(y_axis)

    def _setup_ui(self):
        self.setAutoFillBackground(False)
        self.setStyleSheet("background: #fff")
        self.setFrameShape(QtGui.QFrame.StyledPanel)
        self.setFrameShadow(QtGui.QFrame.Sunken)
        self.setMidLineWidth(1)

        vbox = QtGui.QVBoxLayout(self)

        self.plot_widget = pg.PlotWidget(self, background='#ffffff')
        self.coordinates = QtGui.QLabel(self)
        self.coordinates.setMinimumSize(QtCore.QSize(0, 20))
        self.coordinates.setStyleSheet("background: #fff")
        self.coordinates.setText("")
        self.coordinates.setAlignment(
            QtCore.Qt.AlignRight | QtCore.Qt.AlignTrailing | QtCore.Qt.AlignVCenter)

        vbox.addWidget(self.plot_widget)
        vbox.addWidget(self.coordinates)
        self.setLayout(vbox)

        self.plot = self.plot_widget.getPlotItem()

        self.crosshairs = Crosshairs(self.plot,
                                     pen=pg.mkPen(color='#AAAAAA', style=QtCore.Qt.DashLine))
        self.crosshairs.coordinates.connect(self.update_coordinates)

        self.timer = QtCore.QTimer()
        self.timer.timeout.connect(self.update_curves)
        self.timer.timeout.connect(self.crosshairs.update)
        self.timer.timeout.connect(self.updated)
        self.timer.start(int(self.refresh_time * 1e3))

    def update_coordinates(self, x, y):
        self.coordinates.setText("(%g, %g)" % (x, y))

    def update_curves(self):
        for item in self.plot.items:
            if isinstance(item, ResultsCurve):
                if self.check_status:
                    if item.results.procedure.status == Procedure.RUNNING:
                        item.update()
                else:
                    item.update()

    def parse_axis(self, axis):
        """ Returns the units of an axis by searching the string
        """
        units_pattern = r"\((?P<units>\w+)\)"
        try:
            match = re.search(units_pattern, axis)
        except TypeError:
            match = None

        if match:
            if 'units' in match.groupdict():
                label = re.sub(units_pattern, '', axis)
                return label, match.groupdict()['units']
        else:
            return axis, None

    def change_x_axis(self, axis):
        for item in self.plot.items:
            if isinstance(item, ResultsCurve):
                item.x = axis
                item.update()
        label, units = self.parse_axis(axis)
        self.plot.setLabel('bottom', label, units=units, **self.LABEL_STYLE)
        self.x_axis = axis
        self.x_axis_changed.emit(axis)

    def change_y_axis(self, axis):
        for item in self.plot.items:
            if isinstance(item, ResultsCurve):
                item.y = axis
                item.update()
        label, units = self.parse_axis(axis)
        self.plot.setLabel('left', label, units=units, **self.LABEL_STYLE)
        self.y_axis = axis
        self.y_axis_changed.emit(axis)


class PlotWidget(QtGui.QWidget):
    """ Extends the PlotFrame to allow different columns
    of the data to be dynamically choosen
    """

    def __init__(self, columns, x_axis=None, y_axis=None, refresh_time=0.2, check_status=True,
                 parent=None):
        super().__init__(parent)
        self.columns = columns
        self.refresh_time = refresh_time
        self.check_status = check_status
        self._setup_ui()
        self._layout()
        if x_axis is not None:
            self.columns_x.setCurrentIndex(self.columns_x.findText(x_axis))
            self.plot_frame.change_x_axis(x_axis)
        if y_axis is not None:
            self.columns_y.setCurrentIndex(self.columns_y.findText(y_axis))
            self.plot_frame.change_y_axis(y_axis)

    def _setup_ui(self):
        self.columns_x_label = QtGui.QLabel(self)
        self.columns_x_label.setMaximumSize(QtCore.QSize(45, 16777215))
        self.columns_x_label.setText('X Axis:')
        self.columns_y_label = QtGui.QLabel(self)
        self.columns_y_label.setMaximumSize(QtCore.QSize(45, 16777215))
        self.columns_y_label.setText('Y Axis:')

        self.columns_x = QtGui.QComboBox(self)
        self.columns_y = QtGui.QComboBox(self)
        for column in self.columns:
            self.columns_x.addItem(column)
            self.columns_y.addItem(column)
        self.columns_x.activated.connect(self.update_x_column)
        self.columns_y.activated.connect(self.update_y_column)

        self.plot_frame = PlotFrame(
            self.columns[0],
            self.columns[1],
            self.refresh_time,
            self.check_status
        )
        self.updated = self.plot_frame.updated
        self.plot = self.plot_frame.plot
        self.columns_x.setCurrentIndex(0)
        self.columns_y.setCurrentIndex(1)

    def _layout(self):
        vbox = QtGui.QVBoxLayout(self)
        vbox.setSpacing(0)

        hbox = QtGui.QHBoxLayout()
        hbox.setSpacing(10)
        hbox.setContentsMargins(-1, 6, -1, 6)
        hbox.addWidget(self.columns_x_label)
        hbox.addWidget(self.columns_x)
        hbox.addWidget(self.columns_y_label)
        hbox.addWidget(self.columns_y)

        vbox.addLayout(hbox)
        vbox.addWidget(self.plot_frame)
        self.setLayout(vbox)

    def sizeHint(self):
        return QtCore.QSize(300, 600)

    def new_curve(self, results, color=pg.intColor(0), **kwargs):
        if 'pen' not in kwargs:
            kwargs['pen'] = pg.mkPen(color=color, width=2)
        if 'antialias' not in kwargs:
            kwargs['antialias'] = False
        curve = ResultsCurve(results,
                             x=self.plot_frame.x_axis,
                             y=self.plot_frame.y_axis,
                             **kwargs
                             )
        curve.setSymbol(None)
        curve.setSymbolBrush(None)
        return curve

    def update_x_column(self, index):
        axis = self.columns_x.itemText(index)
        self.plot_frame.change_x_axis(axis)

    def update_y_column(self, index):
        axis = self.columns_y.itemText(index)
        self.plot_frame.change_y_axis(axis)


class ImageFrame(QtGui.QFrame):
    """ Combines a PyQtGraph Plot with Crosshairs. Refreshes
    the plot based on the refresh_time, and allows the axes
    to be changed on the fly, which updates the plotted data
    """

    LABEL_STYLE = {'font-size': '10pt', 'font-family': 'Arial', 'color': '#000000'}
    updated = QtCore.QSignal()
    x_axis_changed = QtCore.QSignal(str)
    y_axis_changed = QtCore.QSignal(str)
    z_axis_changed = QtCore.QSignal(str)

    def __init__(self, x_axis, y_axis, z_axis=None, refresh_time=0.2, check_status=True, parent=None):
        super().__init__(parent)
        self.refresh_time = refresh_time
        self.check_status = check_status
        self._setup_ui()
        # set axis labels
        for item in self.plot.items:
            if isinstance(item, ResultsImage):
                item.x = x_axis
                item.y = y_axis
                item.update_img()
        xlabel, xunits = self.parse_axis(x_axis)
        self.plot.setLabel('bottom', xlabel, units=xunits, **self.LABEL_STYLE)
        self.x_axis = x_axis
        self.x_axis_changed.emit(x_axis)
        ylabel, yunits = self.parse_axis(y_axis)
        self.plot.setLabel('left', ylabel, units=yunits, **self.LABEL_STYLE)
        self.y_axis = y_axis
        self.y_axis_changed.emit(y_axis)
        self.change_z_axis(z_axis)

    def _setup_ui(self):
        self.setAutoFillBackground(False)
        self.setStyleSheet("background: #fff")
        self.setFrameShape(QtGui.QFrame.StyledPanel)
        self.setFrameShadow(QtGui.QFrame.Sunken)
        self.setMidLineWidth(1)

        vbox = QtGui.QVBoxLayout(self)

        self.plot_widget = pg.PlotWidget(self, background='#ffffff')
        self.coordinates = QtGui.QLabel(self)
        self.coordinates.setMinimumSize(QtCore.QSize(0, 20))
        self.coordinates.setStyleSheet("background: #fff")
        self.coordinates.setText("")
        self.coordinates.setAlignment(
            QtCore.Qt.AlignRight | QtCore.Qt.AlignTrailing | QtCore.Qt.AlignVCenter)

        vbox.addWidget(self.plot_widget)
        vbox.addWidget(self.coordinates)
        self.setLayout(vbox)

        self.plot = self.plot_widget.getPlotItem()

        self.crosshairs = Crosshairs(self.plot,
                                     pen=pg.mkPen(color='#AAAAAA', style=QtCore.Qt.DashLine))
        self.crosshairs.coordinates.connect(self.update_coordinates)

        self.timer = QtCore.QTimer()
        self.timer.timeout.connect(self.update_curves)
        self.timer.timeout.connect(self.crosshairs.update)
        self.timer.timeout.connect(self.updated)
        self.timer.start(int(self.refresh_time * 1e3))

    def update_coordinates(self, x, y):
        self.coordinates.setText("(%g, %g)" % (x, y))

    def update_curves(self):
        for item in self.plot.items:
            if isinstance(item, ResultsImage):
                if self.check_status:
                    if item.results.procedure.status == Procedure.RUNNING:
                        item.update_img()
                else:
                    item.update()

    def parse_axis(self, axis):
        """ Returns the units of an axis by searching the string
        """
        units_pattern = r"\((?P<units>\w+)\)"
        try:
            match = re.search(units_pattern, axis)
        except TypeError:
            match = None
            
        if match:
            if 'units' in match.groupdict():
                label = re.sub(units_pattern, '', axis)
                return label, match.groupdict()['units']
        else:
            return axis, None

    def change_z_axis(self, axis):
        for item in self.plot.items:
            if isinstance(item, ResultsImage):
                item.z = axis
                item.update_img()
        label, units = self.parse_axis(axis)
        if units is not None:
            self.plot.setTitle(label + ' (%s)'%units)
        else:
            self.plot.setTitle(label)
        self.z_axis = axis
        self.z_axis_changed.emit(axis)


class ImageWidget(QtGui.QWidget):
    """ Extends the PlotFrame to allow different columns
    of the data to be dynamically choosen
    """

    def __init__(self, columns, x_axis, y_axis, z_axis=None, refresh_time=0.2, check_status=True,
                 parent=None):
        super().__init__(parent)
        self.columns = columns
        self.refresh_time = refresh_time
        self.check_status = check_status
        self.x_axis = x_axis
        self.y_axis = y_axis
        self._setup_ui()
        self._layout()
        if z_axis is not None:
            self.columns_z.setCurrentIndex(self.columns_z.findText(z_axis))
            self.image_frame.change_z_axis(z_axis)

    def _setup_ui(self):
        self.columns_z_label = QtGui.QLabel(self)
        self.columns_z_label.setMaximumSize(QtCore.QSize(45, 16777215))
        self.columns_z_label.setText('Z Axis:')

        self.columns_z = QtGui.QComboBox(self)
        for column in self.columns:
            self.columns_z.addItem(column)
        self.columns_z.activated.connect(self.update_z_column)

        self.image_frame = ImageFrame(
            self.x_axis,
            self.y_axis,
            self.columns[0],
            self.refresh_time,
            self.check_status
        )
        self.updated = self.image_frame.updated
        self.plot = self.image_frame.plot
        self.columns_z.setCurrentIndex(2)

    def _layout(self):
        vbox = QtGui.QVBoxLayout(self)
        vbox.setSpacing(0)

        hbox = QtGui.QHBoxLayout()
        hbox.setSpacing(10)
        hbox.setContentsMargins(-1, 6, -1, 6)
        hbox.addWidget(self.columns_z_label)
        hbox.addWidget(self.columns_z)


        vbox.addLayout(hbox)
        vbox.addWidget(self.image_frame)
        self.setLayout(vbox)

    def sizeHint(self):
        return QtCore.QSize(300, 600)

    def new_image(self, results):
        """ Creates a new image """
        image = ResultsImage(results,
                             x=self.image_frame.x_axis,
                             y=self.image_frame.y_axis,
                             z=self.image_frame.z_axis
                             )
        return image

    def update_z_column(self, index):
        axis = self.columns_z.itemText(index)
        self.image_frame.change_z_axis(axis)


class BrowserWidget(QtGui.QWidget):
    def __init__(self, *args, parent=None):
        super().__init__(parent)
        self.browser_args = args
        self._setup_ui()
        self._layout()

    def _setup_ui(self):
        self.browser = Browser(*self.browser_args, parent=self)
        self.clear_button = QtGui.QPushButton('Clear all', self)
        self.clear_button.setEnabled(False)
        self.hide_button = QtGui.QPushButton('Hide all', self)
        self.hide_button.setEnabled(False)
        self.show_button = QtGui.QPushButton('Show all', self)
        self.show_button.setEnabled(False)
        self.open_button = QtGui.QPushButton('Open', self)
        self.open_button.setEnabled(True)

    def _layout(self):
        vbox = QtGui.QVBoxLayout(self)
        vbox.setSpacing(0)

        hbox = QtGui.QHBoxLayout()
        hbox.setSpacing(10)
        hbox.setContentsMargins(-1, 6, -1, 6)
        hbox.addWidget(self.show_button)
        hbox.addWidget(self.hide_button)
        hbox.addWidget(self.clear_button)
        hbox.addStretch()
        hbox.addWidget(self.open_button)

        vbox.addLayout(hbox)
        vbox.addWidget(self.browser)
        self.setLayout(vbox)


class InputsWidget(QtGui.QWidget):
    # tuple of Input classes that do not need an external label
    NO_LABEL_INPUTS = (BooleanInput,)

    def __init__(self, procedure_class, inputs=(), parent=None):
        super().__init__(parent)
        self._procedure_class = procedure_class
        self._procedure = procedure_class()
        self._inputs = inputs
        self._setup_ui()
        self._layout()

    def _setup_ui(self):
        parameter_objects = self._procedure.parameter_objects()
        for name in self._inputs:
            parameter = parameter_objects[name]
            if parameter.ui_class is not None:
                element = parameter.ui_class(parameter)

            elif isinstance(parameter, parameters.FloatParameter):
                element = ScientificInput(parameter)

            elif isinstance(parameter, parameters.IntegerParameter):
                element = IntegerInput(parameter)

            elif isinstance(parameter, parameters.BooleanParameter):
                element = BooleanInput(parameter)

            elif isinstance(parameter, parameters.ListParameter):
                element = ListInput(parameter)

            elif isinstance(parameter, parameters.Parameter):
                element = StringInput(parameter)

            setattr(self, name, element)

    def _layout(self):
        vbox = QtGui.QVBoxLayout(self)
        vbox.setSpacing(6)

        parameters = self._procedure.parameter_objects()
        for name in self._inputs:
            if not isinstance(getattr(self, name), self.NO_LABEL_INPUTS):
                label = QtGui.QLabel(self)
                label.setText("%s:" % parameters[name].name)
                vbox.addWidget(label)
            vbox.addWidget(getattr(self, name))

        self.setLayout(vbox)

    def set_parameters(self, parameter_objects):
        for name in self._inputs:
            element = getattr(self, name)
            element.set_parameter(parameter_objects[name])

    def get_procedure(self):
        """ Returns the current procedure """
        self._procedure = self._procedure_class()
        parameter_values = {}
        for name in self._inputs:
            element = getattr(self, name)
            parameter_values[name] = element.parameter.value
        self._procedure.set_parameters(parameter_values)
        return self._procedure


class LogWidget(QtGui.QWidget):
    def __init__(self, parent=None):
        super().__init__(parent)
        self._setup_ui()
        self._layout()

    def _setup_ui(self):
        self.view = QtGui.QPlainTextEdit()
        self.view.setReadOnly(True)
        self.handler = LogHandler()
        self.handler.setFormatter(logging.Formatter(
            fmt='%(asctime)s : %(message)s (%(levelname)s)',
            datefmt='%m/%d/%Y %I:%M:%S %p'
        ))
        self.handler.record.connect(self.view.appendPlainText)

    def _layout(self):
        vbox = QtGui.QVBoxLayout(self)
        vbox.setSpacing(0)

        vbox.addWidget(self.view)
        self.setLayout(vbox)


class ResultsDialog(QtGui.QFileDialog):
    def __init__(self, columns, x_axis=None, y_axis=None, parent=None):
        super().__init__(parent)
        self.columns = columns
        self.x_axis, self.y_axis = x_axis, y_axis
        self.setOption(QtGui.QFileDialog.DontUseNativeDialog, True)
        self._setup_ui()

    def _setup_ui(self):
        preview_tab = QtGui.QTabWidget()
        vbox = QtGui.QVBoxLayout()
        param_vbox = QtGui.QVBoxLayout()
        vbox_widget = QtGui.QWidget()
        param_vbox_widget = QtGui.QWidget()

        self.plot_widget = PlotWidget(self.columns, self.x_axis, self.y_axis, parent=self)
        self.plot = self.plot_widget.plot
        self.preview_param = QtGui.QTreeWidget()
        param_header = QtGui.QTreeWidgetItem(["Name", "Value"])
        self.preview_param.setHeaderItem(param_header)
        self.preview_param.setColumnWidth(0, 150)
        self.preview_param.setAlternatingRowColors(True)

        vbox.addWidget(self.plot_widget)
        param_vbox.addWidget(self.preview_param)
        vbox_widget.setLayout(vbox)
        param_vbox_widget.setLayout(param_vbox)
        preview_tab.addTab(vbox_widget, "Plot Preview")
        preview_tab.addTab(param_vbox_widget, "Run Parameters")
        self.layout().addWidget(preview_tab, 0, 5, 4, 1)
        self.layout().setColumnStretch(5, 1)
        self.setMinimumSize(900, 500)
        self.resize(900, 500)

        self.setFileMode(QtGui.QFileDialog.ExistingFiles)
        self.currentChanged.connect(self.update_plot)

    def update_plot(self, filename):
        self.plot.clear()
        if not os.path.isdir(filename) and filename != '':
            try:
                results = Results.load(str(filename))
            except ValueError:
                return
            except Exception as e:
                raise e

            curve = ResultsCurve(results,
                                 x=self.plot_widget.plot_frame.x_axis,
                                 y=self.plot_widget.plot_frame.y_axis,
                                 pen=pg.mkPen(color=(255, 0, 0), width=1.75),
                                 antialias=True
                                 )
            curve.update()

            self.plot.addItem(curve)

            self.preview_param.clear()
            for key, param in results.procedure.parameter_objects().items():
                new_item = QtGui.QTreeWidgetItem([param.name, str(param)])
                self.preview_param.addTopLevelItem(new_item)
            self.preview_param.sortItems(0, QtCore.Qt.AscendingOrder)


""" This defines a list of functions that can be used to generate a sequence. """
SAFE_FUNCTIONS = {
    'range': range,
    'sorted': sorted,
    'list': list,
    'arange': numpy.arange,
    'linspace': numpy.linspace,
    'arccos': numpy.arccos,
    'arcsin': numpy.arcsin,
    'arctan': numpy.arctan,
    'arctan2': numpy.arctan2,
    'ceil': numpy.ceil,
    'cos': numpy.cos,
    'cosh': numpy.cosh,
    'degrees': numpy.degrees,
    'e': numpy.e,
    'exp': numpy.exp,
    'fabs': numpy.fabs,
    'floor': numpy.floor,
    'fmod': numpy.fmod,
    'frexp': numpy.frexp,
    'hypot': numpy.hypot,
    'ldexp': numpy.ldexp,
    'log': numpy.log,
    'log10': numpy.log10,
    'modf': numpy.modf,
    'pi': numpy.pi,
    'power': numpy.power,
    'radians': numpy.radians,
    'sin': numpy.sin,
    'sinh': numpy.sinh,
    'sqrt': numpy.sqrt,
    'tan': numpy.tan,
    'tanh': numpy.tanh,
}


class SequenceEvaluationException(Exception):
    """Raised when the evaluation of a sequence string goes wrong."""
    pass


class SequencerWidget(QtGui.QWidget):
    """
    Widget that allows to generate a sequence of measurements with varying
    parameters. Moreover, one can write a simple text file to easily load a
    sequence.

    Currently requires a queue function of the ManagedWindow to have a
    "procedure" argument.
    """

    MAXDEPTH = 10

    def __init__(self, inputs=None, sequence_file=None, parent=None):
        super().__init__(parent)
        self._parent = parent

        # if no explicit inputs are given, use the displayed parameters
        if inputs is not None:
            self._inputs = inputs
        else:
            self._inputs = self._parent.displays

        self._get_properties()
        self._setup_ui()
        self._layout()

        # Load the sequence file if supplied.
        if sequence_file is not None:
            self.load_sequence(fileName=sequence_file)

    def _get_properties(self):
        """
        Obtain the names of the input parameters.
        """

        parameter_objects = self._parent.procedure_class().parameter_objects()

        self.names = {key: parameter.name
                      for key, parameter
                      in parameter_objects.items()
                      if key in self._inputs}

        self.names_inv = {name: key for key, name in self.names.items()}

    def _setup_ui(self):
        self.tree = QtGui.QTreeWidget(self)
        self.tree.setHeaderLabels(["Level", "Parameter", "Sequence"])
        width = self.tree.viewport().size().width()
        self.tree.setColumnWidth(0, int(0.7 * width))
        self.tree.setColumnWidth(1, int(0.9 * width))
        self.tree.setColumnWidth(2, int(0.9 * width))

        self.add_root_item_btn = QtGui.QPushButton("Add root item")
        self.add_root_item_btn.clicked.connect(
            partial(self._add_tree_item, level=0)
        )

        self.add_tree_item_btn = QtGui.QPushButton("Add item")
        self.add_tree_item_btn.clicked.connect(self._add_tree_item)

        self.remove_tree_item_btn = QtGui.QPushButton("Remove item")
        self.remove_tree_item_btn.clicked.connect(self._remove_selected_tree_item)

        self.load_seq_button = QtGui.QPushButton("Load sequence")
        self.load_seq_button.clicked.connect(self.load_sequence)
        self.load_seq_button.setToolTip("Load a sequence from a file.")

        self.queue_button = QtGui.QPushButton("Queue sequence")
        self.queue_button.clicked.connect(self.queue_sequence)

    def _layout(self):
        btn_box = QtGui.QHBoxLayout()
        btn_box.addWidget(self.add_root_item_btn)
        btn_box.addWidget(self.add_tree_item_btn)
        btn_box.addWidget(self.remove_tree_item_btn)

        btn_box_2 = QtGui.QHBoxLayout()
        btn_box_2.addWidget(self.load_seq_button)
        btn_box_2.addWidget(self.queue_button)

        vbox = QtGui.QVBoxLayout(self)
        vbox.setSpacing(6)
        vbox.addWidget(self.tree)
        vbox.addLayout(btn_box)
        vbox.addLayout(btn_box_2)
        self.setLayout(vbox)

    def _add_tree_item(self, *, level=None, parameter=None, sequence=None):
        """
        Add an item to the sequence tree. An item will be added as a child
        to the selected (existing) item, except when level is given.

        :param level: An integer value determining the level at which an
            item is added. If level is 0, a root item will be added.

        :param parameter: If given, the parameter field is pre-filled
        :param sequence: If given, the sequence field is pre-filled
        """

        selected = self.tree.selectedItems()

        if len(selected) >= 1 and level != 0:
            parent = selected[0]
        else:
            parent = self.tree.invisibleRootItem()

        if level is not None and level > 0:
            p_depth = self._depth_of_child(parent)

            while p_depth > level - 1:
                parent = parent.parent()
                p_depth = self._depth_of_child(parent)

        comboBox = QtGui.QComboBox()
        lineEdit = QtGui.QLineEdit()

        comboBox.addItems(list(sorted(self.names_inv.keys())))

        item = QtGui.QTreeWidgetItem(parent, [""])
        depth = self._depth_of_child(item)
        item.setText(0, "{:d}".format(depth))

        self.tree.setItemWidget(item, 1, comboBox)
        self.tree.setItemWidget(item, 2, lineEdit)

        self.tree.expandAll()

        for selected_item in selected:
            selected_item.setSelected(False)

        if parameter is not None:
            idx = self.tree.itemWidget(item, 1).findText(parameter)
            self.tree.itemWidget(item, 1).setCurrentIndex(idx)
            if idx == -1:
                log.error(
                    "Parameter '{}' not found while loading sequence".format(
                        parameter) + ", probably mistyped."
                )

        if sequence is not None:
            self.tree.itemWidget(item, 2).setText(sequence)

        item.setSelected(True)

    def _remove_selected_tree_item(self):
        """
        Remove the selected item (and any child items) from the sequence tree.
        """

        selected = self.tree.selectedItems()
        if len(selected) == 0:
            return

        item = selected[0]
        parent = item.parent()

        if parent is None:
            parent = self.tree.invisibleRootItem()

        parent.removeChild(item)

        for selected_item in self.tree.selectedItems():
            selected_item.setSelected(False)

        parent.setSelected(True)

    def queue_sequence(self):
        """
        Obtain a list of parameters from the sequence tree, enter these into
        procedures, and queue these procedures.
        """

        self.queue_button.setEnabled(False)

        try:
            sequence = self.get_sequence_from_tree()
        except SequenceEvaluationException:
            log.error("Evaluation of one of the sequence strings went wrong, no sequence queued.")
        else:
            log.info(
                "Queuing %d measurements based on the entered sequences." % len(sequence)
            )

            for entry in sequence:
                QtGui.QApplication.processEvents()
                parameters = dict(ChainMap(*entry[::-1]))

                procedure = self._parent.make_procedure()
                procedure.set_parameters(parameters)
                self._parent.queue(procedure=procedure)

        finally:
            self.queue_button.setEnabled(True)

    def load_sequence(self, *, fileName=None):
        """
        Load a sequence from a .txt file.

        :param fileName: Filename (string) of the to-be-loaded file.
        """

        if fileName is None:
            fileName, _ = QtGui.QFileDialog.getOpenFileName(self, 'OpenFile')

        if len(fileName) == 0:
            return

        content = []

        with open(fileName, "r") as file:
            content = file.readlines()

        pattern = re.compile("([-]+) \"(.*?)\", \"(.*?)\"")
        for line in content:
            line = line.strip()
            match = pattern.search(line)

            if not match:
                continue

            level = len(match.group(1)) - 1

            if level < 0:
                continue

            parameter = match.group(2)
            sequence = match.group(3)

            self._add_tree_item(
                level=level, 
                parameter=parameter, 
                sequence=sequence,
            )

    def get_sequence_from_tree(self):
        """
        Generate a list of parameters from the sequence tree.
        """

        iterator = QtGui.QTreeWidgetItemIterator(self.tree)
        sequences = []
        current_sequence = [[] for i in range(self.MAXDEPTH)]
        temp_sequence = [[] for i in range(self.MAXDEPTH)]

        while iterator.value():
            item = iterator.value()
            depth = self._depth_of_child(item)

            name = self.tree.itemWidget(item, 1).currentText()
            parameter = self.names_inv[name]
            values = self.eval_string(
                self.tree.itemWidget(item, 2).text(),
                name, depth,
            )

            try:
                sequence_entry = [{parameter: value} for value in values]
            except TypeError:
                log.error(
                    "TypeError, likely no sequence for one of the parameters"
                )
            else:
                current_sequence[depth].extend(sequence_entry)

            iterator += 1
            next_depth = self._depth_of_child(iterator.value())

            for depth_idx in range(depth, next_depth, -1):
                temp_sequence[depth_idx].extend(current_sequence[depth_idx])

                if depth_idx != 0:
                    sequence_products = list(product(
                        current_sequence[depth_idx - 1],
                        temp_sequence[depth_idx]
                    ))

                    for i in range(len(sequence_products)):
                        try:
                            element = sequence_products[i][1]
                        except IndexError:
                            log.error(
                                "IndexError, likely empty nested parameter"
                            )
                        else:
                            if isinstance(element, tuple):
                                sequence_products[i] = (
                                    sequence_products[i][0], *element)

                    temp_sequence[depth_idx - 1].extend(sequence_products)
                    temp_sequence[depth_idx] = []

                current_sequence[depth_idx] = []
                current_sequence[depth_idx - 1] = []

            if depth == next_depth:
                temp_sequence[depth].extend(current_sequence[depth])
                current_sequence[depth] = []

        sequences = temp_sequence[0]

        for idx in range(len(sequences)):
            if not isinstance(sequences[idx], tuple):
                sequences[idx] = (sequences[idx],)

        return sequences

    @staticmethod
    def _depth_of_child(item):
        """
        Determine the level / depth of a child item in the sequence tree.
        """

        depth = -1
        while item:
            item = item.parent()
            depth += 1
        return depth

    @staticmethod
    def eval_string(string, name=None, depth=None):
        """
        Evaluate the given string. The string is evaluated using a list of
        pre-defined functions that are deemed safe to use, to prevent the
        execution of malicious code. For this purpose, also any built-in
        functions or global variables are not available.

        :param string: String to be interpreted.
        :param name: Name of the to-be-interpreted string, only used for
            error messages.
        :param depth: Depth of the to-be-interpreted string, only used
            for error messages.
        """

        evaluated_string = None
        if len(string) > 0:
            try:
                evaluated_string = eval(
                    string, {"__builtins__": None}, SAFE_FUNCTIONS
                )
            except TypeError:
                log.error("TypeError, likely a typo in one of the " +
                          "functions for parameter '{}', depth {}".format(
                              name, depth
                          ))
                raise SequenceEvaluationException()
            except SyntaxError:
                log.error("SyntaxError, likely unbalanced brackets " +
                          "for parameter '{}', depth {}".format(name, depth))
                raise SequenceEvaluationException()
            except ValueError:
                log.error("ValueError, likely wrong function argument " +
                          "for parameter '{}', depth {}".format(name, depth))
                raise SequenceEvaluationException()
        else:
            log.error("No sequence entered for " +
                      "for parameter '{}', depth {}".format(name, depth))
            raise SequenceEvaluationException()

        evaluated_string = numpy.array(evaluated_string)
        return evaluated_string

<<<<<<< HEAD

class EstimatorThread(StoppableQThread):
    new_estimates = QtCore.QSignal(list)

    def __init__(self, get_estimates_callable):
        StoppableQThread.__init__(self)

        self._get_estimates = get_estimates_callable

        self.delay = 2

    def __del__(self):
        self.wait()

    def run(self):
        self._should_stop.clear()
        log.info("doing something")

        while not self._should_stop.wait(self.delay):
            log.info("doing something again")
            estimates = self._get_estimates()
            self.new_estimates.emit(estimates)


class EstimatorWidget(QtGui.QWidget):
    """
    Widget that allows to display up-front estimates of the measurement
    procedure.

    Currently, this widget relies on a get_estimates method of the Procedure class.

    """
    provide_sequence = False
    provide_sequence_length = False
    number_of_estimates = 0
    sequencer = None

    def __init__(self, parent=None, auto_update=True):
        super().__init__(parent)
        self._parent = parent
        log.info("doing nothing")

        self.check_get_estimates_signature()

        self.update_thread = EstimatorThread(self.get_estimates)
        self.update_thread.new_estimates.connect(self.display_estimates)

        self._setup_ui()
        self._layout()

        self.update_estimates()

        if auto_update:
            self.update_box.setCheckState(1)

    def check_get_estimates_signature(self):
        """ Function that checks the signature of the get_estimates function.
        It checks which input arguments are allowed, if the output of the is
        correct for the EstimatorWidget, stores the number of estimates.
        """

        # Check function arguments
        proc = self._parent.make_procedure()
        call_signature = signature(proc.get_estimates)

        if "sequence" in call_signature.parameters:
            self.provide_sequence = True

        if "sequence_length" in call_signature.parameters:
            self.provide_sequence_length = True

        estimates = self.get_estimates()

        # Check if the output of the function is acceptable
        raise_error = True
        if isinstance(estimates, (list, tuple)):
            if all([isinstance(est, (tuple, list)) for est in estimates]):
                if all([len(est) == 2 for est in estimates]):
                    raise_error = False

        if raise_error:
            raise TypeError(
                "if implemented, return a list of tuples, where each tuple "
                "represents an estimate containing two string: the first is "
                "a label for the estimate, the second is the estimate itself."
            )

        # Store the number of estimates
        self.number_of_estimates = len(estimates)

    def _setup_ui(self):
        self.line_edits = list()
        for idx in range(self.number_of_estimates):
            qlb = QtGui.QLabel(self)

            qle = QtGui.QLineEdit(self)
            qle.setEnabled(False)
            qle.setAlignment(QtCore.Qt.AlignRight)

            self.line_edits.append((qlb, qle))

        # Add a checkbox for continuous updating
        self.update_box = QtGui.QCheckBox(self)
        self.update_box.setTristate(True)
        self.update_box.stateChanged.connect(self._set_continuous_updating)

        # Add a button for continuous updating
        self.update_button = QtGui.QPushButton("Update", self)
        self.update_button.clicked.connect(self.update_estimates)

    def _layout(self):
        f_layout = QtGui.QFormLayout(self)
        for row in self.line_edits:
            f_layout.addRow(*row)

        update_hbox = QtGui.QHBoxLayout()
        update_hbox.addWidget(self.update_box)
        update_hbox.addWidget(self.update_button)
        f_layout.addRow("Update continuously", update_hbox)

    def get_estimates(self):
        # Make a procedure
        proc = self._parent.make_procedure()

        kwargs = dict()

        sequence = None
        sequence_length = None
        if hasattr(self._parent, "sequencer") and any((
            self.provide_sequence,
            self.provide_sequence_length
        )):
            try:
                sequence = self._parent.sequencer.get_sequence_from_tree()
            except SequenceEvaluationException:
                pass
            else:
                sequence_length = len(sequence)

        if self.provide_sequence:
            kwargs["sequence"] = sequence

        if self.provide_sequence_length:
            kwargs["sequence_length"] = sequence_length

        estimates = proc.get_estimates(**kwargs)

        return estimates

    def update_estimates(self):
        estimates = self.get_estimates()
        self.display_estimates(estimates)

    def display_estimates(self, estimates):
        for idx, estimate in enumerate(estimates):
            self.line_edits[idx][0].setText(estimate[0])
            self.line_edits[idx][1].setText(estimate[1])

    def display_estimatess(self, estimates):
        print(estimates)
        self.line_edits[0][0].setText(estimates)

    def _set_continuous_updating(self):
        state = self.update_box.checkState()

        self.update_thread.stop()
        self.update_thread.join()

        if state == 0:
            pass
        elif state == 1:
            self.update_thread.delay = 2
            self.update_thread.start()
        elif state == 2:
            self.update_thread.delay = 0.1
            self.update_thread.start()

        print()
=======
class DirectoryLineEdit(QtGui.QLineEdit):
    """
    Widget that allows to choose a directory path.
    A completer is implemented for quick completion.
    A browse button is available.
    """

    def __init__(self, parent=None):
        super().__init__(parent=parent)

        completer = QtGui.QCompleter(self)
        completer.setCompletionMode(QtGui.QCompleter.PopupCompletion)

        model = QtGui.QDirModel(completer)
        model.setFilter(QtCore.QDir.Dirs | QtCore.QDir.Drives | QtCore.QDir.NoDotAndDotDot | QtCore.QDir.AllDirs)
        completer.setModel(model)

        self.setCompleter(completer)

        browse_action = QtGui.QAction(self)
        browse_action.setIcon(self.style().standardIcon(getattr(QtGui.QStyle, 'SP_DialogOpenButton')))
        browse_action.triggered.connect(self.browse_triggered)

        self.addAction(browse_action, QtGui.QLineEdit.TrailingPosition)

    def browse_triggered(self):
        path = QtGui.QFileDialog.getExistingDirectory(self, 'Directory', '/')
        if path is not '':
            self.setText(path)
>>>>>>> aadef14f
<|MERGE_RESOLUTION|>--- conflicted
+++ resolved
@@ -1009,7 +1009,36 @@
         evaluated_string = numpy.array(evaluated_string)
         return evaluated_string
 
-<<<<<<< HEAD
+class DirectoryLineEdit(QtGui.QLineEdit):
+    """
+    Widget that allows to choose a directory path.
+    A completer is implemented for quick completion.
+    A browse button is available.
+    """
+
+    def __init__(self, parent=None):
+        super().__init__(parent=parent)
+
+        completer = QtGui.QCompleter(self)
+        completer.setCompletionMode(QtGui.QCompleter.PopupCompletion)
+
+        model = QtGui.QDirModel(completer)
+        model.setFilter(QtCore.QDir.Dirs | QtCore.QDir.Drives | QtCore.QDir.NoDotAndDotDot | QtCore.QDir.AllDirs)
+        completer.setModel(model)
+
+        self.setCompleter(completer)
+
+        browse_action = QtGui.QAction(self)
+        browse_action.setIcon(self.style().standardIcon(getattr(QtGui.QStyle, 'SP_DialogOpenButton')))
+        browse_action.triggered.connect(self.browse_triggered)
+
+        self.addAction(browse_action, QtGui.QLineEdit.TrailingPosition)
+
+    def browse_triggered(self):
+        path = QtGui.QFileDialog.getExistingDirectory(self, 'Directory', '/')
+        if path is not '':
+            self.setText(path)
+
 
 class EstimatorThread(StoppableQThread):
     new_estimates = QtCore.QSignal(list)
@@ -1187,35 +1216,4 @@
             self.update_thread.delay = 0.1
             self.update_thread.start()
 
-        print()
-=======
-class DirectoryLineEdit(QtGui.QLineEdit):
-    """
-    Widget that allows to choose a directory path.
-    A completer is implemented for quick completion.
-    A browse button is available.
-    """
-
-    def __init__(self, parent=None):
-        super().__init__(parent=parent)
-
-        completer = QtGui.QCompleter(self)
-        completer.setCompletionMode(QtGui.QCompleter.PopupCompletion)
-
-        model = QtGui.QDirModel(completer)
-        model.setFilter(QtCore.QDir.Dirs | QtCore.QDir.Drives | QtCore.QDir.NoDotAndDotDot | QtCore.QDir.AllDirs)
-        completer.setModel(model)
-
-        self.setCompleter(completer)
-
-        browse_action = QtGui.QAction(self)
-        browse_action.setIcon(self.style().standardIcon(getattr(QtGui.QStyle, 'SP_DialogOpenButton')))
-        browse_action.triggered.connect(self.browse_triggered)
-
-        self.addAction(browse_action, QtGui.QLineEdit.TrailingPosition)
-
-    def browse_triggered(self):
-        path = QtGui.QFileDialog.getExistingDirectory(self, 'Directory', '/')
-        if path is not '':
-            self.setText(path)
->>>>>>> aadef14f
+        print()